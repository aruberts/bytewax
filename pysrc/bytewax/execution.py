--- conflicted
+++ resolved
@@ -92,13 +92,8 @@
     See `bytewax.cluster_main()` for starting one process in a cluster
     in a distributed situation.
 
-<<<<<<< HEAD
-    >>> # Some shenanigains to allow dill to work in doctests.
-    >>> import dill.settings; dill.settings["recurse"] = True
-=======
     >>> __skip_doctest_on_win_gha()
     >>> __fix_pickling_in_doctest()
->>>>>>> e13c879a
     >>> flow = Dataflow()
     >>> flow.capture()
     >>> def input_builder(worker_index, worker_count):
