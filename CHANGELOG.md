--- conflicted
+++ resolved
@@ -7,13 +7,11 @@
 __Add any extra change notes here and we'll put them in the release
 notes on GitHub when we make a new release.__
 
-<<<<<<< HEAD
 - *Breaking change* IO classes and connectors have been renamed to
   better reflect their semantics and match up with documentation.
-=======
+
 - Moves the ability to start multiple Python processes with the
   `-p` or `--processes` to the testing namespace.
->>>>>>> 07339da7
 
 ## v0.17.1
 
