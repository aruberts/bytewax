--- conflicted
+++ resolved
@@ -20,20 +20,19 @@
 from pytest import raises
 
 
-<<<<<<< HEAD
 def test_flow_requires_input():
     flow = Dataflow("test_df")
 
     with raises(ValueError):
         run_main(flow)
-=======
+
+
 def pairwise(ib):
     # Recipe from
     # https://docs.python.org/3/library/itertools.html?highlight=pairwise#itertools.pairwise
     a, b = itertools.tee(ib)
     next(b, None)
     return zip(a, b)
->>>>>>> 45db06b0
 
 
 def test_dynamic_source_next_awake():
@@ -45,11 +44,7 @@
             self._next_awake = now
             self._n = 0
 
-<<<<<<< HEAD
-        def next_batch(self):
-=======
         def next_batch(self, _sched: datetime) -> List[Any]:
->>>>>>> 45db06b0
             now = datetime.now(timezone.utc)
             self._next_awake = now + self._interval
             if self._n < 5:
@@ -65,31 +60,17 @@
         def __init__(self, interval):
             self._interval = interval
 
-<<<<<<< HEAD
-        def build(self, _worker_index, _worker_count):
-            now = datetime.now(timezone.utc)
-=======
         def build(self, now, _worker_index, _worker_count):
->>>>>>> 45db06b0
             return TestPartition(now, self._interval)
 
     interval = timedelta(seconds=0.1)
 
-<<<<<<< HEAD
-    flow = Dataflow("test_df")
-    s = flow.input("in", TestSource(interval))
-    s.output("out", TestingSink(out))
-
-    run_main(flow)
-    for x, y in itertools.pairwise(out):
-=======
     flow = Dataflow()
     flow.input("in", TestSource(interval))
     flow.output("out", TestingSink(out))
 
     run_main(flow)
     for x, y in pairwise(out):
->>>>>>> 45db06b0
         td = y - x
         assert td >= interval
 
@@ -103,11 +84,7 @@
             self._next_awake = now
             self._n = 0
 
-<<<<<<< HEAD
-        def next_batch(self):
-=======
         def next_batch(self, _sched: datetime) -> List[Any]:
->>>>>>> 45db06b0
             now = datetime.now(timezone.utc)
             self._next_awake = now + self._interval
             if self._n < 5:
@@ -129,31 +106,17 @@
         def list_parts(self):
             return ["one"]
 
-<<<<<<< HEAD
-        def build_part(self, _for_part, _resume_state):
-            now = datetime.now(timezone.utc)
-=======
         def build_part(self, now, _for_part, _resume_state):
->>>>>>> 45db06b0
             return TestPartition(now, self._interval)
 
     interval = timedelta(seconds=0.1)
 
-<<<<<<< HEAD
-    flow = Dataflow("test_df")
-    s = flow.input("inp", TestSource(interval))
-    s.output("out", TestingSink(out))
-
-    run_main(flow)
-    for x, y in itertools.pairwise(out):
-=======
     flow = Dataflow()
     flow.input("inp", TestSource(interval))
     flow.output("out", TestingSink(out))
 
     run_main(flow)
     for x, y in pairwise(out):
->>>>>>> 45db06b0
         td = y - x
         assert td >= interval
 
